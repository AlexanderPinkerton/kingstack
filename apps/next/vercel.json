--- conflicted
+++ resolved
@@ -1,5 +1,4 @@
 {
-<<<<<<< HEAD
     "buildCommand": "turbo build --filter=@kingstack/next",
     "outputDirectory": "apps/next/.next",
     "installCommand": "yarn install",
@@ -11,13 +10,6 @@
             "main": false,
             "development": false
         }
-=======
-  "buildCommand": "turbo build --filter=@kingstack/next",
-  "git": {
-    "deploymentEnabled": {
-      "main": false,
-      "development": false
->>>>>>> 6068f7c3
     }
   }
 }